/*
 * This file Copyright (C) 2007-2014 Mnemosyne LLC
 *
 * It may be used under the GNU GPL versions 2 or 3
 * or any future license endorsed by Mnemosyne LLC.
 *
 */

#include <algorithm>
#include <cstdlib> /* free() */
#include <cstring> /* memcmp() */
#include <set>

#include "transmission.h"
#include "completion.h"
#include "crypto-utils.h"
#include "file.h"
#include "log.h"
#include "platform.h" /* tr_lock() */
#include "torrent.h"
#include "tr-assert.h"
#include "utils.h" /* tr_malloc(), tr_free() */
#include "verify.h"

/***
****
***/

enum
{
    MSEC_TO_SLEEP_PER_SECOND_DURING_VERIFY = 100,
};

static bool verifyTorrent(tr_torrent* tor, bool* stopFlag)
{
    tr_sys_file_t fd = TR_BAD_SYS_FILE;
    uint64_t filePos = 0;
    bool changed = false;
    bool hadPiece = false;
    time_t lastSleptAt = 0;
    uint32_t piecePos = 0;
    tr_file_index_t fileIndex = 0;
    tr_file_index_t prevFileIndex = !fileIndex;
    tr_piece_index_t pieceIndex = 0;
    time_t const begin = tr_time();
    size_t const buflen = 1024 * 128; // 128 KiB buffer
    auto* const buffer = static_cast<uint8_t*>(tr_malloc(buflen));

    tr_sha1_ctx_t sha = tr_sha1_init();

    tr_logAddTorDbg(tor, "%s", "verifying torrent...");
    tr_torrentSetChecked(tor, 0);

    while (!*stopFlag && pieceIndex < tor->info.pieceCount)
    {
        uint64_t leftInPiece;
        uint64_t bytesThisPass;
        uint64_t leftInFile;
        tr_file const* file = &tor->info.files[fileIndex];

        /* if we're starting a new piece... */
        if (piecePos == 0)
        {
            hadPiece = tr_torrentPieceIsComplete(tor, pieceIndex);
        }

        /* if we're starting a new file... */
        if (filePos == 0 && fd == TR_BAD_SYS_FILE && fileIndex != prevFileIndex)
        {
            char* filename = tr_torrentFindFile(tor, fileIndex);
            fd = filename == nullptr ? TR_BAD_SYS_FILE :
                                       tr_sys_file_open(filename, TR_SYS_FILE_READ | TR_SYS_FILE_SEQUENTIAL, 0, nullptr);
            tr_free(filename);
            prevFileIndex = fileIndex;
        }

        /* figure out how much we can read this pass */
        leftInPiece = tr_torPieceCountBytes(tor, pieceIndex) - piecePos;
        leftInFile = file->length - filePos;
        bytesThisPass = std::min(leftInFile, leftInPiece);
        bytesThisPass = std::min(bytesThisPass, uint64_t{ buflen });

        /* read a bit */
        if (fd != TR_BAD_SYS_FILE)
        {
            uint64_t numRead;

            if (tr_sys_file_read_at(fd, buffer, bytesThisPass, filePos, &numRead, nullptr) && numRead > 0)
            {
                bytesThisPass = numRead;
                tr_sha1_update(sha, buffer, bytesThisPass);
                tr_sys_file_advise(fd, filePos, bytesThisPass, TR_SYS_FILE_ADVICE_DONT_NEED, nullptr);
            }
        }

        /* move our offsets */
        leftInPiece -= bytesThisPass;
        leftInFile -= bytesThisPass;
        piecePos += bytesThisPass;
        filePos += bytesThisPass;

        /* if we're finishing a piece... */
        if (leftInPiece == 0)
        {
            time_t now;
            bool hasPiece;
            uint8_t hash[SHA_DIGEST_LENGTH];

            tr_sha1_final(sha, hash);
            hasPiece = memcmp(hash, tor->info.pieces[pieceIndex].hash, SHA_DIGEST_LENGTH) == 0;

            if (hasPiece || hadPiece)
            {
                tr_torrentSetHasPiece(tor, pieceIndex, hasPiece);
                changed |= hasPiece != hadPiece;
            }

            tr_torrentSetPieceChecked(tor, pieceIndex);
            now = tr_time();
            tor->anyDate = now;

            /* sleeping even just a few msec per second goes a long
             * way towards reducing IO load... */
            if (lastSleptAt != now)
            {
                lastSleptAt = now;
                tr_wait_msec(MSEC_TO_SLEEP_PER_SECOND_DURING_VERIFY);
            }

            sha = tr_sha1_init();
            pieceIndex++;
            piecePos = 0;
        }

        /* if we're finishing a file... */
        if (leftInFile == 0)
        {
            if (fd != TR_BAD_SYS_FILE)
            {
                tr_sys_file_close(fd, nullptr);
                fd = TR_BAD_SYS_FILE;
            }

            fileIndex++;
            filePos = 0;
        }
    }

    /* cleanup */
    if (fd != TR_BAD_SYS_FILE)
    {
        tr_sys_file_close(fd, nullptr);
    }

    tr_sha1_final(sha, nullptr);
    free(buffer);

    /* stopwatch */
    time_t const end = tr_time();
    tr_logAddTorDbg(
        tor,
        "Verification is done. It took %d seconds to verify %" PRIu64 " bytes (%" PRIu64 " bytes per second)",
        (int)(end - begin),
        tor->info.totalSize,
        (uint64_t)(tor->info.totalSize / (1 + (end - begin))));

    return changed;
}

/***
****
***/

struct verify_node
{
    tr_torrent* torrent;
    tr_verify_done_func callback_func;
    void* callback_data;
    uint64_t current_size;
    bool* completion_signal; // if != nullptr, set to true once work is done
    bool request_abort;

    int compare(verify_node const& that) const
    {
        // higher priority comes before lower priority
        auto const pa = tr_torrentGetPriority(torrent);
        auto const pb = tr_torrentGetPriority(that.torrent);
        if (pa != pb)
        {
            return pa > pb ? -1 : 1;
        }

        // smaller torrents come before larger ones because they verify faster
        if (current_size != that.current_size)
        {
            return current_size < that.current_size ? -1 : 1;
        }

        return 0;
    }

    bool operator<(verify_node const& that) const
    {
        return compare(that) < 0;
    }
};

struct tr_verifier
{
    tr_lock* lock = tr_lockNew();
    std::set<verify_node> pendingSet;
    std::set<verify_node*> activeSet;
    int activeVerificationThreads = 0;
    int maxVerificationThreads = 1;
};

static void verifyThreadFunc([[maybe_unused]] void* user_data)
{
<<<<<<< HEAD
    tr_verifier* v = static_cast<tr_verifier*>(user_data);

=======
>>>>>>> ac41837a
    for (;;)
    {
        bool changed = false;
        verify_node node;

        tr_lockLock(v->lock);
        if (v->activeVerificationThreads > v->maxVerificationThreads)
        {
            // Attempt to downsize the thread pool.
            break;
        }

        if (std::empty(v->pendingSet))
        {
            break;
        }

        auto const it = std::begin(v->pendingSet);
        node = *it;
        v->pendingSet.erase(it);

        // This stores a reference to a local variable, but we ensure that the
        // set element is removed before the local goes out of scope.
        v->activeSet.insert(&node);

        tr_lockUnlock(v->lock);

        tr_torrent* tor = node.torrent;
        tr_logAddTorInfo(tor, "%s", _("Verifying torrent"));
        tr_torrentSetVerifyState(tor, TR_VERIFY_NOW);
        changed = verifyTorrent(tor, &node.request_abort);
        tr_torrentSetVerifyState(tor, TR_VERIFY_NONE);
        TR_ASSERT(tr_isTorrent(tor));

        tr_lockLock(v->lock);
        if (!node.request_abort && changed)
        {
            tr_torrentSetDirty(tor);
        }

        if (node.callback_func != nullptr)
        {
            (*node.callback_func)(tor, node.request_abort, node.callback_data);
        }

        if (node.completion_signal != nullptr)
        {
            *node.completion_signal = true;
        }

        v->activeSet.erase(&node);
        tr_lockUnlock(v->lock);
    }

    --v->activeVerificationThreads;
    tr_lockUnlock(v->lock);
}

tr_verifier* tr_verifyInit()
{
    return new tr_verifier;
}

int tr_verifyGetParallelism(tr_verifier const* v)
{
    return v->maxVerificationThreads;
}

void tr_verifySetParallelism(tr_verifier* v, int parallelism)
{
    parallelism = std::clamp(parallelism, 1, 128);

    tr_lockLock(v->lock);

    v->maxVerificationThreads = parallelism;

    // If any work is currently pending and we can start more threads, do so
    // now to pick up the queue. We spawn at most as many threads as there are
    // items currently pending.
    for (auto const& item : v->pendingSet)
    {
        TR_UNUSED(item);

        if (v->activeVerificationThreads >= v->maxVerificationThreads)
        {
            break;
        }

        ++v->activeVerificationThreads;
        tr_threadNew(verifyThreadFunc, v);
    }

    tr_lockUnlock(v->lock);
}

void tr_verifyAdd(tr_verifier* v, tr_torrent* tor, tr_verify_done_func callback_func, void* callback_data)
{
    TR_ASSERT(tr_isTorrent(tor));
    tr_logAddTorInfo(tor, "%s", _("Queued for verification"));

    auto node = verify_node{};
    node.torrent = tor;
    node.callback_func = callback_func;
    node.callback_data = callback_data;
    node.current_size = tr_torrentGetCurrentSizeOnDisk(tor);
    node.request_abort = false;
    node.completion_signal = nullptr;

    tr_lockLock(v->lock);
    tr_torrentSetVerifyState(tor, TR_VERIFY_WAIT);
    v->pendingSet.insert(node);

    if (v->activeVerificationThreads < v->maxVerificationThreads)
    {
        ++v->activeVerificationThreads;
        tr_threadNew(verifyThreadFunc, v);
    }

    tr_lockUnlock(v->lock);
}

void tr_verifyRemove(tr_verifier* v, tr_torrent* tor)
{
    TR_ASSERT(tr_isTorrent(tor));

    tr_lockLock(v->lock);

    auto const active_it = std::find_if(
        std::begin(v->activeSet),
        std::end(v->activeSet),
        [tor](auto const& task) { return tor == task->torrent; });

    if (active_it != std::end(v->activeSet))
    {
        bool completed = false;
        (*active_it)->completion_signal = &completed;
        (*active_it)->request_abort = true;

        while (!completed)
        {
            tr_lockUnlock(v->lock);
            tr_wait_msec(100);
            tr_lockLock(v->lock);
        }
    }
    else
    {
        auto const pending_it = std::find_if(
            std::begin(v->pendingSet),
            std::end(v->pendingSet),
            [tor](auto const& task) { return tor == task.torrent; });

        tr_torrentSetVerifyState(tor, TR_VERIFY_NONE);

        if (pending_it != std::end(v->pendingSet))
        {
            if (pending_it->callback_func != nullptr)
            {
                (*pending_it->callback_func)(tor, true, pending_it->callback_data);
            }

            v->pendingSet.erase(pending_it);
        }
    }

    tr_lockUnlock(v->lock);
}

<<<<<<< HEAD
void tr_verifyClose(tr_verifier* v)
{
    tr_lockLock(v->lock);

    v->pendingSet.clear();
=======
void tr_verifyClose([[maybe_unused]] tr_session* session)
{
    tr_lockLock(getVerifyLock());
>>>>>>> ac41837a

    // Request all active threads to abort and wait for completion.
    for (verify_node* active : v->activeSet)
    {
        active->request_abort = true;
    }
    while (v->activeVerificationThreads > 0)
    {
        tr_lockUnlock(v->lock);
        tr_wait_msec(100);
        tr_lockLock(v->lock);
    }

    tr_lockUnlock(v->lock);
}<|MERGE_RESOLUTION|>--- conflicted
+++ resolved
@@ -216,11 +216,8 @@
 
 static void verifyThreadFunc([[maybe_unused]] void* user_data)
 {
-<<<<<<< HEAD
     tr_verifier* v = static_cast<tr_verifier*>(user_data);
 
-=======
->>>>>>> ac41837a
     for (;;)
     {
         bool changed = false;
@@ -389,17 +386,11 @@
     tr_lockUnlock(v->lock);
 }
 
-<<<<<<< HEAD
 void tr_verifyClose(tr_verifier* v)
 {
     tr_lockLock(v->lock);
 
     v->pendingSet.clear();
-=======
-void tr_verifyClose([[maybe_unused]] tr_session* session)
-{
-    tr_lockLock(getVerifyLock());
->>>>>>> ac41837a
 
     // Request all active threads to abort and wait for completion.
     for (verify_node* active : v->activeSet)
