--- conflicted
+++ resolved
@@ -15,19 +15,14 @@
 
 TEST(Client, clientForId)
 {
-    struct Test_local
+    struct LocalTest
     {
         char const* peer_id;
         char const* expected_client;
     };
 
-<<<<<<< HEAD
-    auto const tests = std::array<Test, 24>{
-        Test{ "-BT791B-", "BitTorrent 7.9.1 (Beta)" },
-=======
-    auto constexpr Tests = std::array<Test_local, 24>{
-        Test_local{ "-BT791B-", "BitTorrent 7.9.1 (Beta)" },
->>>>>>> 8445e090
+    auto const tests = std::array<LocalTest, 24>{
+        LocalTest{ "-BT791B-", "BitTorrent 7.9.1 (Beta)" },
         { "-BT791\0-", "BitTorrent 7.9.1" },
         { "-FC1013-", "FileCroc 1.0.1.3" },
         { "-FC1013-", "FileCroc 1.0.1.3" },
